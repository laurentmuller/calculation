--- conflicted
+++ resolved
@@ -18,13 +18,9 @@
             this.$element = $(element);
             this.options = $.extend(true, CellEdit.DEFAULTS, this.$element.data(), options);
             this.$target = $(this.options.target);
-            this.proxy = $.proxy(this._click, this);
             if (this.$target && this.$target.length === 0) {
                 this.$target = null;
             }
-<<<<<<< HEAD
-            this.$element.on('click', this.proxy);
-=======
 
             this.clickProxy = $.proxy(this._click, this);
             this.blurProxy = $.proxy(this._blur, this);
@@ -32,7 +28,6 @@
             this.keydownProxy = $.proxy(this._keydown, this);
 
             this.$element.on('click', this.clickProxy);
->>>>>>> 1e7d520c
             if (this.options.autoEdit) {
                 this.$element.trigger('click');
             }
@@ -42,11 +37,7 @@
             if (this.$input) {
                 this._cancel(null, false);
             }
-<<<<<<< HEAD
-            this.$element.off('click', this.proxy);
-=======
             this.$element.off('click', this.clickProxy);
->>>>>>> 1e7d520c
             this.$element.removeData('cell-edit');
         }
 
