<?php
/*
 * This file is part of the Calculation package.
 *
 * (c) bibi.nu. <bibi@bibi.nu>
 *
 * For the full copyright and license information, please view the LICENSE
 * file that was distributed with this source code.
 */

declare(strict_types=1);

namespace App\Controller;

use App\Entity\User;
use App\Form\User\UserRegistrationType;
use App\Repository\UserRepository;
use App\Security\EmailVerifier;
use App\Service\UserExceptionService;
use Doctrine\ORM\EntityManagerInterface;
use Symfony\Bridge\Twig\Mime\TemplatedEmail;
use Symfony\Component\HttpFoundation\RedirectResponse;
use Symfony\Component\HttpFoundation\Request;
use Symfony\Component\HttpFoundation\Response;
use Symfony\Component\Mailer\Exception\TransportException;
use Symfony\Component\PasswordHasher\Hasher\UserPasswordHasherInterface;
use Symfony\Component\Routing\Annotation\Route;
use Symfony\Component\Security\Core\Security;
use Symfony\Component\Security\Http\Authentication\AuthenticationUtils;
use Symfony\Component\Security\Http\Util\TargetPathTrait;
use SymfonyCasts\Bundle\VerifyEmail\Exception\VerifyEmailExceptionInterface;

/**
 * Controller to register a new user.
 *
 * @author Laurent Muller
 */
class RegistrationController extends AbstractController
{
    use TargetPathTrait;

    private const REGISTER_ROUTE = 'user_register';
    private const VERIFY_ROUTE = 'verify_email';

    public function __construct(private EmailVerifier $verifier)
    {
    }

    /**
     * Display and process form to register a new user.
     *
     * @Route("/register", name="user_register")
     */
    public function register(Request $request, UserPasswordHasherInterface $hasher, AuthenticationUtils $utils, EntityManagerInterface $manager, UserExceptionService $service): Response
    {
        $user = new User();
        $user->setPassword('fake');
        $form = $this->createForm(UserRegistrationType::class, $user);
        if ($this->handleRequestForm($request, $form)) {
            // encode password
            $plainPassword = (string) $form->get('plainPassword')->getData();
            $encodedPassword = $hasher->hashPassword($user, $plainPassword);
            $user->setPassword($encodedPassword);

            // save user
            $manager->persist($user);
            $manager->flush();

            // generate a signed url and email it to the user
            $email = (new TemplatedEmail())
                ->from($this->getAddressFrom())
                ->to((string) $user->getEmail())
                ->subject($this->trans('registration.subject'))
                ->htmlTemplate('registration/email.html.twig');

            try {
                $this->verifier->sendEmailConfirmation(self::VERIFY_ROUTE, $user, $email);

                return $this->redirectToHomePage();
            } catch (TransportException $e) {
                if ($request->hasSession()) {
                    $exception = $service->mapException($e);
                    $request->getSession()->set(Security::AUTHENTICATION_ERROR, $exception);
                }

                return $this->redirectToRoute(self::REGISTER_ROUTE);
            }
        }

        return $this->renderForm('registration/register.html.twig', [
            'error' => $utils->getLastAuthenticationError(),
            'form' => $form,
        ]);
    }

    /**
     * Verify the user e-mail.
     *
     * @Route("/verify/email", name="verify_email")
     */
    public function verifyUserEmail(Request $request, UserRepository $repository, UserExceptionService $service): RedirectResponse
    {
        $this->denyAccessUnlessGranted('IS_AUTHENTICATED_FULLY');

        $id = $this->getRequestInt($request, 'id');
        if (0 === $id) {
            return $this->redirectToRoute(self::REGISTER_ROUTE);
        }

        $user = $repository->find($id);
        if (!$user instanceof User) {
            return $this->redirectToRoute(self::REGISTER_ROUTE);
        }

        try {
            $this->verifier->handleEmailConfirmation($request, $user);
        } catch (VerifyEmailExceptionInterface $e) {
            if ($request->hasSession()) {
                $exception = $service->mapException($e);
                $request->getSession()->set(Security::AUTHENTICATION_ERROR, $exception);
            }

            return $this->redirectToRoute(self::REGISTER_ROUTE);
        }

<<<<<<< HEAD
        $this->successTrans('registration.confirmed', ['%username%' => $user->getUsername()]);
=======
        $this->successTrans('registration.confirmed', ['%username%' => $user->getUserIdentifier()]);
>>>>>>> 4ae1e6ee

        return $this->redirectToHomePage();
    }
}<|MERGE_RESOLUTION|>--- conflicted
+++ resolved
@@ -122,12 +122,7 @@
 
             return $this->redirectToRoute(self::REGISTER_ROUTE);
         }
-
-<<<<<<< HEAD
-        $this->successTrans('registration.confirmed', ['%username%' => $user->getUsername()]);
-=======
         $this->successTrans('registration.confirmed', ['%username%' => $user->getUserIdentifier()]);
->>>>>>> 4ae1e6ee
 
         return $this->redirectToHomePage();
     }
