name: PHP-Stan

on: [push, pull_request]

jobs:
  phpstan:
    name: PHPStan
    runs-on: ubuntu-latest
    steps:
    - uses: actions/checkout@master
    - name: PHPStan
      uses: docker://oskarstark/phpstan-ga
<<<<<<< HEAD
      #with:
      #  args: analyse src/
=======
      with:
        args: analyse src/ --level=1
>>>>>>> 4a91c7fb
<|MERGE_RESOLUTION|>--- conflicted
+++ resolved
@@ -10,10 +10,5 @@
     - uses: actions/checkout@master
     - name: PHPStan
       uses: docker://oskarstark/phpstan-ga
-<<<<<<< HEAD
       #with:
-      #  args: analyse src/
-=======
-      with:
-        args: analyse src/ --level=1
->>>>>>> 4a91c7fb
+      #  args: analyse src/