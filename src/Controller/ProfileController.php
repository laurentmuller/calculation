<?php
/*
 * This file is part of the Calculation package.
 *
 * (c) bibi.nu. <bibi@bibi.nu>
 *
 * For the full copyright and license information, please view the LICENSE
 * file that was distributed with this source code.
 */

declare(strict_types=1);

namespace App\Controller;

use App\Entity\User;
use App\Form\User\ProfileChangePasswordType;
use App\Form\User\ProfileEditType;
use Doctrine\ORM\EntityManagerInterface;
use Symfony\Component\HttpFoundation\Request;
use Symfony\Component\HttpFoundation\Response;
use Symfony\Component\PasswordHasher\Hasher\UserPasswordHasherInterface;
use Symfony\Component\Routing\Annotation\Route;

/**
 * Controller for user profile.
 *
 * @author Laurent Muller
 *
 * @Route("/profile")
 */
class ProfileController extends AbstractController
{
    /**
     * Change password of the current user (if any).
     *
     * @Route("/change-password", name="user_profile_change_password")
     */
    public function changePassword(Request $request, UserPasswordHasherInterface $hasher, EntityManagerInterface $manager): Response
    {
        // get user
        $user = $this->getUser();
        if (!$user instanceof User) {
            $this->errorTrans('profile.change_password.failure');

            return $this->redirectToHomePage();
        }

        // create and validate form
        $form = $this->createForm(ProfileChangePasswordType::class, $user);
        if ($this->handleRequestForm($request, $form)) {
            // update password
            $plainPassword = (string) $form->get('plainPassword')->getData();
            $encodedPassword = $hasher->hashPassword($user, $plainPassword);
            $user->setPassword($encodedPassword);
            $manager->flush();

<<<<<<< HEAD
            $this->successTrans('profile.change_password.success', ['%username%' => $user->getUsername()]);
=======
            $this->successTrans('profile.change_password.success', ['%username%' => $user->getUserIdentifier()]);
>>>>>>> 4ae1e6ee

            return $this->redirectToHomePage();
        }

        // display
        return $this->renderForm('profile/profile_change_password.html.twig', [
            'form' => $form,
        ]);
    }

    /**
     * Edit the profile of the current user (if any).
     *
     * @Route("/edit", name="user_profile_edit")
     */
    public function editProfil(Request $request, EntityManagerInterface $manager): Response
    {
        // get user
        $user = $this->getUser();
        if (!$user instanceof User) {
            $this->errorTrans('profile.edit.failure');

            return $this->redirectToHomePage();
        }

        // create and validate form
        $form = $this->createForm(ProfileEditType::class, $user);
        if ($this->handleRequestForm($request, $form)) {
            $manager->flush();
<<<<<<< HEAD
            $this->successTrans('profile.edit.success', ['%username%' => $user->getUsername()]);
=======
            $this->successTrans('profile.edit.success', ['%username%' => $user->getUserIdentifier()]);
>>>>>>> 4ae1e6ee

            return $this->redirectToHomePage();
        }

        // display
        return $this->renderForm('profile/profile_edit.html.twig', [
            'form' => $form,
        ]);
    }
}<|MERGE_RESOLUTION|>--- conflicted
+++ resolved
@@ -53,12 +53,7 @@
             $encodedPassword = $hasher->hashPassword($user, $plainPassword);
             $user->setPassword($encodedPassword);
             $manager->flush();
-
-<<<<<<< HEAD
-            $this->successTrans('profile.change_password.success', ['%username%' => $user->getUsername()]);
-=======
             $this->successTrans('profile.change_password.success', ['%username%' => $user->getUserIdentifier()]);
->>>>>>> 4ae1e6ee
 
             return $this->redirectToHomePage();
         }
@@ -88,11 +83,7 @@
         $form = $this->createForm(ProfileEditType::class, $user);
         if ($this->handleRequestForm($request, $form)) {
             $manager->flush();
-<<<<<<< HEAD
-            $this->successTrans('profile.edit.success', ['%username%' => $user->getUsername()]);
-=======
             $this->successTrans('profile.edit.success', ['%username%' => $user->getUserIdentifier()]);
->>>>>>> 4ae1e6ee
 
             return $this->redirectToHomePage();
         }
