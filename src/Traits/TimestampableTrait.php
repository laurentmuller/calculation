<?php
/*
 * This file is part of the Calculation package.
 *
 * (c) bibi.nu. <bibi@bibi.nu>
 *
 * For the full copyright and license information, please view the LICENSE
 * file that was distributed with this source code.
 */

declare(strict_types=1);

namespace App\Traits;

use App\Util\FormatUtils;
use Doctrine\ORM\Mapping as ORM;
use Symfony\Contracts\Translation\TranslatorInterface;

/**
 * Trait to implement the Timestampable interface.
 *
 * @author Laurent Muller
 *
<<<<<<< HEAD
 * @see TimestampableInterface
=======
 * @see \App\Interfaces\TimestampableInterface
>>>>>>> 4ae1e6ee
 */
trait TimestampableTrait
{
    /**
     * The creation date.
     *
     * @ORM\Column(type="datetime_immutable", nullable=true)
     */
    protected ?\DateTimeInterface $createdAt = null;

    /**
     * The creation username.
     *
     * @ORM\Column(nullable=true)
     */
    protected ?string $createdBy = null;

    /**
     * The updated date.
     *
     * @ORM\Column(type="datetime_immutable", nullable=true)
     */
    protected ?\DateTimeInterface $updatedAt = null;

    /**
     * The updated username.
     *
     * @ORM\Column(nullable=true)
     */
    protected ?string $updatedBy = null;

    /**
     * Gets the creation date.
     */
    public function getCreatedAt(): ?\DateTimeInterface
    {
        return $this->createdAt;
    }

    /**
     * Gets the creation username.
     */
    public function getCreatedBy(): ?string
    {
        return $this->createdBy;
    }

    /**
     * Gets the text for the created date and username.
     */
    public function getCreatedText(TranslatorInterface $translator, bool $short = false): string
    {
        $id = $short ? 'common.entity_created_short' : 'common.entity_created';

        return $this->formatDateAndUser($this->createdAt, $this->createdBy, $translator, $id);
    }

    /**
     * Gets the updated date.
     */
    public function getUpdatedAt(): ?\DateTimeInterface
    {
        return $this->updatedAt;
    }

    /**
     * Gets the updated username.
     */
    public function getUpdatedBy(): ?string
    {
        return $this->updatedBy;
    }

    /**
<<<<<<< HEAD
     * Gets the text for the updated date and user me.
=======
     * Gets the text for the updated date and username.
>>>>>>> 4ae1e6ee
     */
    public function getUpdatedText(TranslatorInterface $translator, bool $short = false): string
    {
        $id = $short ? 'common.entity_updated_short' : 'common.entity_updated';

        return $this->formatDateAndUser($this->updatedAt, $this->updatedBy, $translator, $id);
    }

    /**
     * Sets the creation date.
     */
    public function setCreatedAt(\DateTimeInterface $createdAt): self
    {
        $this->createdAt = $createdAt;

        return $this;
    }

    /**
     * Sets the creation username.
     */
    public function setCreatedBy(string $createdBy): self
    {
        $this->createdBy = $createdBy;

        return $this;
    }

    /**
     * Sets the updated date and username.
     */
    public function setUpdated(\DateTimeInterface $updatedAt, string $updatedBy): self
    {
        return $this->setUpdatedAt($updatedAt)->setUpdatedBy($updatedBy);
    }

    /**
     * Sets the updated date.
     */
    public function setUpdatedAt(\DateTimeInterface $updatedAt): self
    {
        $this->updatedAt = $updatedAt;

        return $this;
    }

    /**
     * Sets the updated username.
     */
    public function setUpdatedBy(string $updatedBy): self
    {
        $this->updatedBy = $updatedBy;

        return $this;
    }

    /**
     * Format the date and username.
     */
    private function formatDateAndUser(?\DateTimeInterface $date, ?string $user, TranslatorInterface $translator, string $id): string
    {
        $date = null !== $date ? FormatUtils::formatDateTime($date) : $translator->trans('common.empty_date');
        if (null === $user || '' === $user) {
            $user = $translator->trans('common.empty_user');
        }

        return $translator->trans($id, [
            '%date%' => $date,
            '%user%' => $user,
        ]);
    }
}<|MERGE_RESOLUTION|>--- conflicted
+++ resolved
@@ -21,11 +21,7 @@
  *
  * @author Laurent Muller
  *
-<<<<<<< HEAD
  * @see TimestampableInterface
-=======
- * @see \App\Interfaces\TimestampableInterface
->>>>>>> 4ae1e6ee
  */
 trait TimestampableTrait
 {
@@ -100,11 +96,7 @@
     }
 
     /**
-<<<<<<< HEAD
      * Gets the text for the updated date and user me.
-=======
-     * Gets the text for the updated date and username.
->>>>>>> 4ae1e6ee
      */
     public function getUpdatedText(TranslatorInterface $translator, bool $short = false): string
     {
