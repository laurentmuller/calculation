<?php
/*
 * This file is part of the Calculation package.
 *
 * (c) bibi.nu. <bibi@bibi.nu>
 *
 * For the full copyright and license information, please view the LICENSE
 * file that was distributed with this source code.
 */

declare(strict_types=1);

namespace App\Traits;

use Symfony\Component\Filesystem\Exception\IOException;
use Symfony\Component\Filesystem\Filesystem;

/**
 * Trait for files manipulation.
 *
 * @author Laurent Muller
 */
trait FileTrait
{
    private ?Filesystem $fileSystem = null;

    /**
     * Decode the given file as JSON.
     *
     * @param string|\SplFileInfo $file  the path to the file
     * @param bool                $assoc when true, returned objects will be converted into associative arrays
     *
     * @return mixed the mixed the value encoded in json in appropriate PHP type
     *
     * @throws \InvalidArgumentException if the file can not be decoded
     */
<<<<<<< HEAD
    public function decodeJsonFile(string|\SplFileInfo $file, bool $assoc = true): mixed
=======
    public function decodeJsonFile(string $file, bool $assoc = true): mixed
>>>>>>> 4ae1e6ee
    {
        if ($file instanceof \SplFileInfo) {
            $file = $file->getRealPath();
        }
        // file?
        if (!$this->isFile($file)) {
            throw new \InvalidArgumentException("The file '$file' can not be found.");
        }

        // get content
        if (false === $json = \file_get_contents($file)) {
            throw new \InvalidArgumentException("Unable to get content of the file '$file'.");
        }

        // decode
        $content = \json_decode($json, $assoc);
        if (\JSON_ERROR_NONE !== \json_last_error()) {
            $message = \json_last_error_msg();
            throw new \InvalidArgumentException("Unable to decode the content of the file '$file' ($message).");
        }

        return $content;
    }

    /**
     * Atomically dumps content into a file.
     *
<<<<<<< HEAD
     * @param string|\SplFileInfo $file      the file to write to
=======
     * @param \SplFileInfo|string $file      the file to write to
>>>>>>> 4ae1e6ee
     * @param mixed               $content   the data to write into the file
     * @param bool                $useNative true to use the native <code>file_put_contents</code> function, false to use the file system
     *
     * @return bool true on success, false on failure
     */
<<<<<<< HEAD
    public function dumpFile(string|\SplFileInfo $file, mixed $content, bool $useNative = false): bool
=======
    public function dumpFile(\SplFileInfo|string $file, mixed $content, bool $useNative = false): bool
>>>>>>> 4ae1e6ee
    {
        if ($file instanceof \SplFileInfo) {
            $file = $file->getRealPath();
        }

        try {
            if ($useNative) {
                return false !== \file_put_contents($file, $content);
            }
            $this->getFilesystem()->dumpFile($file, $content);

            return true;
        } catch (IOException) {
        }

        return false;
    }

    /**
     * Checks the existence of the given file.
     *
<<<<<<< HEAD
     * @param string|\SplFileInfo $file the file to verify
     *
     * @return bool true if the file exists, false otherwise
     */
    public function fileExists(string|\SplFileInfo $file): bool
=======
     * @param \SplFileInfo|string $file the file to verfiy
     *
     * @return bool true if the file exists, false otherwise
     */
    public function fileExists(\SplFileInfo|string $file): bool
>>>>>>> 4ae1e6ee
    {
        if ($file instanceof \SplFileInfo) {
            $file = $file->getRealPath();
        }

        try {
            return $this->getFilesystem()->exists((string) $file);
        } catch (IOException) {
        }

        return false;
    }

    /**
     * Gets the shared file system instance.
     */
    public function getFilesystem(): Filesystem
    {
        if (null === $this->fileSystem) {
            $this->fileSystem = new Filesystem();
        }

        return $this->fileSystem;
    }

    /**
     * Tells whether the given file is a regular file.
     *
     * @param \SplFileInfo|string $file the path to the file
     *
     * @return bool true if the file exists and is a regular file, false otherwise
     */
<<<<<<< HEAD
    public function isFile(string|\SplFileInfo $file): bool
=======
    public function isFile(\SplFileInfo|string $file): bool
>>>>>>> 4ae1e6ee
    {
        if ($file instanceof \SplFileInfo) {
            $file = $file->getRealPath();
        }

        return \is_file((string) $file);
    }

    /**
     * Deletes a file or a directory.
     *
<<<<<<< HEAD
     * @param string|\SplFileInfo $file the file to delete
     *
     * @return bool true on success, false on failure
     */
    public function removeFile(string|\SplFileInfo $file): bool
=======
     * @param \SplFileInfo|string $file the file to delete
     *
     * @return bool true on success, false on failure
     */
    public function removeFile(\SplFileInfo|string $file): bool
>>>>>>> 4ae1e6ee
    {
        if ($file instanceof \SplFileInfo) {
            $file = $file->getRealPath();
        }

        try {
            if ($this->fileExists($file)) {
                $this->getFilesystem()->remove($file);

                return true;
            }
        } catch (IOException) {
        }

        return false;
    }

    /**
     * Renames a file or a directory.
     *
     * @param string $origin    the source file
     * @param string $target    the target file
     * @param bool   $overwrite true to overwrite the target file
     *
     * @return bool true on success, false on failure
     */
    public function renameFile(string $origin, string $target, bool $overwrite = false): bool
    {
        try {
            $this->getFilesystem()->rename($origin, $target, $overwrite);

            return true;
        } catch (IOException) {
        }

        return false;
    }

    /**
     * Create temporary file with a unique name.
     *
     * @param string $prefix the prefix of the generated temporary file name
     *
     * @return string|null the new temporary file name (with path), or null on failure
     */
    public function tempfile(string $prefix = 'tmp'): ?string
    {
        try {
            return $this->getFilesystem()->tempnam(\sys_get_temp_dir(), $prefix);
        } catch (IOException) {
            return null;
        }
    }
}<|MERGE_RESOLUTION|>--- conflicted
+++ resolved
@@ -34,11 +34,7 @@
      *
      * @throws \InvalidArgumentException if the file can not be decoded
      */
-<<<<<<< HEAD
     public function decodeJsonFile(string|\SplFileInfo $file, bool $assoc = true): mixed
-=======
-    public function decodeJsonFile(string $file, bool $assoc = true): mixed
->>>>>>> 4ae1e6ee
     {
         if ($file instanceof \SplFileInfo) {
             $file = $file->getRealPath();
@@ -66,21 +62,13 @@
     /**
      * Atomically dumps content into a file.
      *
-<<<<<<< HEAD
      * @param string|\SplFileInfo $file      the file to write to
-=======
-     * @param \SplFileInfo|string $file      the file to write to
->>>>>>> 4ae1e6ee
      * @param mixed               $content   the data to write into the file
      * @param bool                $useNative true to use the native <code>file_put_contents</code> function, false to use the file system
      *
      * @return bool true on success, false on failure
      */
-<<<<<<< HEAD
     public function dumpFile(string|\SplFileInfo $file, mixed $content, bool $useNative = false): bool
-=======
-    public function dumpFile(\SplFileInfo|string $file, mixed $content, bool $useNative = false): bool
->>>>>>> 4ae1e6ee
     {
         if ($file instanceof \SplFileInfo) {
             $file = $file->getRealPath();
@@ -101,20 +89,8 @@
 
     /**
      * Checks the existence of the given file.
-     *
-<<<<<<< HEAD
-     * @param string|\SplFileInfo $file the file to verify
-     *
-     * @return bool true if the file exists, false otherwise
      */
     public function fileExists(string|\SplFileInfo $file): bool
-=======
-     * @param \SplFileInfo|string $file the file to verfiy
-     *
-     * @return bool true if the file exists, false otherwise
-     */
-    public function fileExists(\SplFileInfo|string $file): bool
->>>>>>> 4ae1e6ee
     {
         if ($file instanceof \SplFileInfo) {
             $file = $file->getRealPath();
@@ -142,16 +118,8 @@
 
     /**
      * Tells whether the given file is a regular file.
-     *
-     * @param \SplFileInfo|string $file the path to the file
-     *
-     * @return bool true if the file exists and is a regular file, false otherwise
      */
-<<<<<<< HEAD
     public function isFile(string|\SplFileInfo $file): bool
-=======
-    public function isFile(\SplFileInfo|string $file): bool
->>>>>>> 4ae1e6ee
     {
         if ($file instanceof \SplFileInfo) {
             $file = $file->getRealPath();
@@ -162,20 +130,8 @@
 
     /**
      * Deletes a file or a directory.
-     *
-<<<<<<< HEAD
-     * @param string|\SplFileInfo $file the file to delete
-     *
-     * @return bool true on success, false on failure
      */
     public function removeFile(string|\SplFileInfo $file): bool
-=======
-     * @param \SplFileInfo|string $file the file to delete
-     *
-     * @return bool true on success, false on failure
-     */
-    public function removeFile(\SplFileInfo|string $file): bool
->>>>>>> 4ae1e6ee
     {
         if ($file instanceof \SplFileInfo) {
             $file = $file->getRealPath();
